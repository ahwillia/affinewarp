"""Validation methods for time warping models."""

import numpy as np
from tqdm import tqdm, trange
from copy import deepcopy
from .spikedata import SpikeData
from .utils import upsample
from .piecewisewarp import PiecewiseWarping
from .shiftwarp import ShiftWarping
from . import metrics
import deepdish as dd


def paramsearch(
<<<<<<< HEAD
        binned, n_samples, data=None, n_folds=5, knot_range=(-1, 1),
        smoothness_range=(1e-2, 1e2), warpreg_range=(1e-2, 1e1),
        scoring='r_squared', **fit_kw):
=======
        binned, n_samples, data=None, n_folds=5, knot_range=(-1, 2),
        smoothness_range=(1e-2, 1e2), warpreg_range=(1e-2, 1e1),
        scoring='r_squared', outfile=None, **fit_kw):
>>>>>>> 0b97827e
    """
    Performs randomized search over hyperparameters on warping
    functions. For each set of randomly sampled parameters, neurons
    are randomly split `n_folds` times into train/test groups. An
    R-squared metric of across-trial reliability is measured on each
    test set; larger scores indicate warping functions that generalize
    better.

    Parameters
    ----------
    binned : ndarray
        trials x timepoints x neurons binned spikes
    n_samples : int
        Number of parameter settings to try per fold.
    data : SpikeData
        Holds unbinned spike times.
    n_folds : int
        Number of folds used for cross-validation.
    knot_range : tuple of ints
<<<<<<< HEAD
        Specifies (minimum, maximum) number of knots in warping
=======
        Specifies [minimum, maximum) number of knots in warping
>>>>>>> 0b97827e
        functions. Uniform random integers over this includive interval
        are sampled for each model. A value of -1 denotes a shift-only
        warping model; a value of 0 denotes a linear warping model (no
        interior knots); etc.
    smoothness_range : tuple of floats
<<<<<<< HEAD
        Specifies (minimum, maximum) strength of regularization on
=======
        Specifies [minimum, maximum) strength of regularization on
>>>>>>> 0b97827e
        template smoothness; larger values penalize roughness over time
        more stringently. The regularization strength for each model
        is randomly sampled from a log-uniform distribution over this
        interval.
    warpreg_range : tuple of floats
<<<<<<< HEAD
        Specifies (minimum, maximum) strength of regularization on the
=======
        Specifies [minimum, maximum) strength of regularization on the
>>>>>>> 0b97827e
        area between the warping functions and the identity line;
        larger values penalize warping more stringently. The
        regularization strength for each model is randomly sampled from
        a log-uniform distribution over this interval.
    scoring : str
        Specifies function for quantifying model generalization to
        held out neurons. Valid strings include ('r_squared',
        'neg_mse') for R-squared and negative root-mean-squared error,
        respectively. See metrics.py for more details.
    **fit_kw : dict
        Additional keyword arguments are passed to model.fit(...)

    Returns
    -------
<<<<<<< HEAD
    scores : ndarray
        (n_samples x n_neurons) array holding fit score for each neuron
        after warping.
    knots : ndarray
        (n_samples,) array holding number of knots in piecewise linear
        warping function for each evaluated model.
    smoothness : ndarray
        (n_samples,) array holding sampled regularization strengths on
        warping templates, penalizing roughness.
    warp_reg : ndarray
        (n_samples,) array holding sampled regularization strengths on
        warping function distance from identity.
    loss_hists : ndarray
        (n_samples, n_folds, n_iterations + 1) array holding the
        learning curves for all models.
=======
    results : dict
        Dictionary holding sampled model parameters and scores. Key-value
        pairs are:

        "scores" : (n_samples x n_neurons) array holding fit score for
        each neuron after warping.

        "knots" : (n_samples,) array holding number of knots in piecewise
        linear warping function for each evaluated model.

        "smoothness" : (n_samples,) array holding sampled regularization
        strengths on warping templates, penalizing roughness.

        "warp_reg" : (n_samples,) array holding sampled regularization
            strengths on warping function distance from identity.
        "loss_hists" : (n_samples, n_folds, n_iterations + 1) array
            holding the learning curves for all models.

>>>>>>> 0b97827e
    best_models : dict
        Dictionary mapping number of knots (int) to a ShiftWarping or
        PiecewiseWarping model instance.
    """

    # Check inputs.
    if (data is not None) and (data.n_neurons != binned.shape[-1]):
        raise ValueError(
            "Expected binned spikes and SpikeData object to have the same "
            "number of neurons."
        )

    _valid_scoring = ('neg_mse', 'r_squared')
    if scoring not in _valid_scoring:
        raise ValueError(
            "Expected 'scoring' parameter to be one of "
            "{}.".format(', '.join(_valid_scoring))
        )

    # Get scoring function.
    score_fn = getattr(metrics, scoring)

    # Dataset dimensions.
    n_neurons = binned.shape[-1]
    n_bins = binned.shape[1]

    # Enumerate all parameter settings for each model.
<<<<<<< HEAD
    knots = np.random.randint(knot_range[0], knot_range[1] + 1, size=n_samples)
=======
    knots = np.random.randint(knot_range[0], knot_range[1], size=n_samples)
>>>>>>> 0b97827e
    smoothness = 10 ** np.random.uniform(*np.log10(smoothness_range),
                                         size=n_samples)
    warp_reg = 10 ** np.random.uniform(*np.log10(warpreg_range),
                                       size=n_samples)
<<<<<<< HEAD

    # Allocate space for results
    scores = np.full((n_samples, n_neurons), np.nan)
    fit_kw.setdefault('iterations', 50)
    loss_hists = np.empty((n_samples, n_folds, fit_kw['iterations'] + 1))

    # Set up indexing for train/test splits.
    neuron_indices = np.arange(n_neurons)
=======

    # Allocate space for results
    scores = np.full((n_samples, n_neurons), np.nan)
    fit_kw.setdefault('iterations', 50)
    loss_hists = np.empty((n_samples, n_folds, fit_kw['iterations'] + 1))

    # Set up indexing for train/test splits.
    neuron_indices = np.arange(n_neurons)

    # Allocate dictionaries that store the best models and scores.
    best_models = {k: None for k in range(*knot_range)}
    best_scores = {k: -np.inf for k in range(*knot_range)}
>>>>>>> 0b97827e

    # Fit models.
    for i, k, s, w in zip(trange(n_samples), knots, smoothness, warp_reg):

        # Construct model object.
        if k == -1:
            model = ShiftWarping(smoothness_reg_scale=s, warp_reg_scale=w)
        else:
            model = PiecewiseWarping(
                n_knots=k, smoothness_reg_scale=s, warp_reg_scale=w)

        # Shuffle neuron order for train and test sets.
        np.random.shuffle(neuron_indices)

        # Iterate over test sets.
        for f, testset in enumerate(np.array_split(neuron_indices, n_folds)):
<<<<<<< HEAD

            # Get indices for train set.
            testset.sort()  # needed for SpikeData selection.
            trainset = np.ones_like(neuron_indices, bool)
            trainset[testset] = False

            # Fit model to training set.
            model.fit(binned[:, :, trainset], verbose=False, **fit_kw)
            loss_hists[i, f] = model.loss_hist

            # Apply inverse warping functions to the test set.
            if data is None:
                testdata = binned[:, :, testset]
            else:
                testdata = data.select_neurons(testset)

            # Evaluate score metric.
            scores[i, testset] = score_fn(model.transform(testdata), n_bins)

    # Find best scoring models for each knot value.
    best_models = dict()
    mean_scores = np.mean(scores, axis=1)

    # Iterate over sampled knots in parameter search.
    for k in np.unique(knots):

        # Find best scoring model with k knots.
        idx = np.where(knots == k)[0]
        i = idx[np.argmax(mean_scores[idx])]

        # Extract regularization strengths for best model.
        s, w = smoothness[i], warp_reg[i]

        # Instantiate and stroe model.
        if k == -1:
            best_models[k] = ShiftWarping(
                smoothness_reg_scale=s, warp_reg_scale=w)
        else:
            best_models[k] = PiecewiseWarping(
                n_knots=k, smoothness_reg_scale=s, warp_reg_scale=w)

    return scores, knots, smoothness, warp_reg, loss_hists, best_models
=======

            # Get indices for train set.
            testset.sort()  # needed for SpikeData selection.
            trainset = np.ones_like(neuron_indices, bool)
            trainset[testset] = False

            # Fit model to training set.
            model.fit(binned[:, :, trainset], verbose=False, **fit_kw)
            loss_hists[i, f] = model.loss_hist

            # Apply inverse warping functions to the test set.
            if data is None:
                testdata = binned[:, :, testset]
            else:
                testdata = data.select_neurons(testset)

            # Evaluate score metric.
            scores[i, testset] = score_fn(model.transform(testdata), n_bins)

        # Store best model in each knot category.
        mean_score = np.mean(scores[i])
        if mean_score > best_scores[k]:
            best_scores[k] = mean_score
            best_models[k] = deepcopy(model)

        # Save results
        results = {
            'scores': scores[:(i+1)],
            'knots': knots[:(i+1)],
            'smoothness': smoothness[:(i+1)],
            'warp_reg': warp_reg[:(i+1)],
            'loss_hists': loss_hists[:(i+1)],
        }
        if outfile is not None:
            dd.io.save(outfile, results)

    return results, best_models
>>>>>>> 0b97827e


def heldout_transform(model, binned, data, transformed_neurons=None,
                      progress_bar=True, **fit_kw):
    """
    Transform each neuron's activity by holding it out of model fitting
    and applying warping functions fit to the remaining neurons.

    Parameters
    ----------
    models : ShiftWarping or AffineWarping instance
        Model to fit
    binned : numpy.ndarray
        Array holding binned spike times (trials x num_timebins x
        neurons)
    data : SpikeData instance
        Raw spike times.
    transformed_neurons (optional) : array-like or ``None``
        Indices of neurons that are transformed. If None, all neurons
        are transformed.
    fit_kw (optional) : dict
        Additional keyword arguments are passed to ``model.fit(...)``.

    Returns
    -------
    aligned_data : SpikeData instance
        Transformed version of ``data`` where each neuron/unit is
        independently aligned.

    Raises
    ------
    ValueError: If ``binned`` and ``data`` have inconsistent dimensions.

    Notes
    -----
    Since a different model is fit for each neuron, the warping
    functions are not necessarily consistent across neurons in the
    returned data array. Thus, each neuron should be considered as
    having its own time axis.
    """

    # broadcast keywords into dict, with model instances as keys
    fit_kw['verbose'] = False

    # data dimensions
    n_neurons = data.n_neurons
    n_trials = data.n_trials
    if (n_trials != binned.shape[0]) or (n_neurons != binned.shape[-1]):
        raise ValueError('Dimension mismatch. Binned data and spike data do '
                         'not have the same number of neurons or trials.')

    # Allocate storage for held out spike times.
    trials, spiketimes, neurons = [], [], []

    # Determine neurons to hold out and fit.
    if transformed_neurons is None:
        transformed_neurons = range(n_neurons)

    # Set up progress bar.
    if progress_bar:
        transformed_neurons = tqdm(transformed_neurons)

    # Hold out each neuron, fit models, and apply transform to heldout cell.
    for n in transformed_neurons:

        # Define training set.
        trainset = list(set(range(n_neurons)) - {n})

        # Fit model.
        model.fit(binned[:, :, trainset], **fit_kw)

        # Apply warping to test set.
        w = model.transform(data.select_neurons([n]))

        # Store result.
        trials.extend(w.trials)
        spiketimes.extend(w.spiketimes)
        neurons.extend(np.full(len(w.trials), n).tolist())

    # Package result into a SpikeData instance.
    return SpikeData(trials, spiketimes, neurons, data.tmin, data.tmax)


def null_dataset(data, nbins, upsample_factor=10):
    """
    Generate Poisson random spiking data with identical trial-average statistics.

    Parameters
    ----------
    data: SpikeData
        Spike train dataset.
    nbins: int
        Number of time bins to use when computing the trial-average PSTH.
    upsample_factor: float
        How much to upsample synthetic spiketimes over nbins.

    Returns
    -------
    null_data: SpikeData
        Poisson random spike times matching the trial-average firing rates of
        'data'.
    """

    # Trial-average estimate of firing rates.
    psth = data.bin_spikes(nbins).mean(axis=0)

    # Interpolate binned firing rates to length of spike data.
    up_psth = upsample(psth, upsample_factor, axis=0) / upsample_factor

    # Draw poisson random data.
    null_data = SpikeData([], [], [], data.tmin, data.tmax)
    for k in range(data.n_trials):
        t, neurons = np.where(np.random.poisson(up_psth))
        spiketimes = (t / up_psth.shape[0]) * (data.tmax - data.tmin) + data.tmin
        null_data.add_trial(spiketimes, neurons)

    return null_data<|MERGE_RESOLUTION|>--- conflicted
+++ resolved
@@ -12,15 +12,9 @@
 
 
 def paramsearch(
-<<<<<<< HEAD
-        binned, n_samples, data=None, n_folds=5, knot_range=(-1, 1),
-        smoothness_range=(1e-2, 1e2), warpreg_range=(1e-2, 1e1),
-        scoring='r_squared', **fit_kw):
-=======
         binned, n_samples, data=None, n_folds=5, knot_range=(-1, 2),
         smoothness_range=(1e-2, 1e2), warpreg_range=(1e-2, 1e1),
         scoring='r_squared', outfile=None, **fit_kw):
->>>>>>> 0b97827e
     """
     Performs randomized search over hyperparameters on warping
     functions. For each set of randomly sampled parameters, neurons
@@ -40,31 +34,19 @@
     n_folds : int
         Number of folds used for cross-validation.
     knot_range : tuple of ints
-<<<<<<< HEAD
-        Specifies (minimum, maximum) number of knots in warping
-=======
         Specifies [minimum, maximum) number of knots in warping
->>>>>>> 0b97827e
         functions. Uniform random integers over this includive interval
         are sampled for each model. A value of -1 denotes a shift-only
         warping model; a value of 0 denotes a linear warping model (no
         interior knots); etc.
     smoothness_range : tuple of floats
-<<<<<<< HEAD
-        Specifies (minimum, maximum) strength of regularization on
-=======
         Specifies [minimum, maximum) strength of regularization on
->>>>>>> 0b97827e
         template smoothness; larger values penalize roughness over time
         more stringently. The regularization strength for each model
         is randomly sampled from a log-uniform distribution over this
         interval.
     warpreg_range : tuple of floats
-<<<<<<< HEAD
-        Specifies (minimum, maximum) strength of regularization on the
-=======
         Specifies [minimum, maximum) strength of regularization on the
->>>>>>> 0b97827e
         area between the warping functions and the identity line;
         larger values penalize warping more stringently. The
         regularization strength for each model is randomly sampled from
@@ -79,23 +61,6 @@
 
     Returns
     -------
-<<<<<<< HEAD
-    scores : ndarray
-        (n_samples x n_neurons) array holding fit score for each neuron
-        after warping.
-    knots : ndarray
-        (n_samples,) array holding number of knots in piecewise linear
-        warping function for each evaluated model.
-    smoothness : ndarray
-        (n_samples,) array holding sampled regularization strengths on
-        warping templates, penalizing roughness.
-    warp_reg : ndarray
-        (n_samples,) array holding sampled regularization strengths on
-        warping function distance from identity.
-    loss_hists : ndarray
-        (n_samples, n_folds, n_iterations + 1) array holding the
-        learning curves for all models.
-=======
     results : dict
         Dictionary holding sampled model parameters and scores. Key-value
         pairs are:
@@ -114,7 +79,6 @@
         "loss_hists" : (n_samples, n_folds, n_iterations + 1) array
             holding the learning curves for all models.
 
->>>>>>> 0b97827e
     best_models : dict
         Dictionary mapping number of knots (int) to a ShiftWarping or
         PiecewiseWarping model instance.
@@ -142,16 +106,11 @@
     n_bins = binned.shape[1]
 
     # Enumerate all parameter settings for each model.
-<<<<<<< HEAD
-    knots = np.random.randint(knot_range[0], knot_range[1] + 1, size=n_samples)
-=======
     knots = np.random.randint(knot_range[0], knot_range[1], size=n_samples)
->>>>>>> 0b97827e
     smoothness = 10 ** np.random.uniform(*np.log10(smoothness_range),
                                          size=n_samples)
     warp_reg = 10 ** np.random.uniform(*np.log10(warpreg_range),
                                        size=n_samples)
-<<<<<<< HEAD
 
     # Allocate space for results
     scores = np.full((n_samples, n_neurons), np.nan)
@@ -160,20 +119,10 @@
 
     # Set up indexing for train/test splits.
     neuron_indices = np.arange(n_neurons)
-=======
-
-    # Allocate space for results
-    scores = np.full((n_samples, n_neurons), np.nan)
-    fit_kw.setdefault('iterations', 50)
-    loss_hists = np.empty((n_samples, n_folds, fit_kw['iterations'] + 1))
-
-    # Set up indexing for train/test splits.
-    neuron_indices = np.arange(n_neurons)
 
     # Allocate dictionaries that store the best models and scores.
     best_models = {k: None for k in range(*knot_range)}
     best_scores = {k: -np.inf for k in range(*knot_range)}
->>>>>>> 0b97827e
 
     # Fit models.
     for i, k, s, w in zip(trange(n_samples), knots, smoothness, warp_reg):
@@ -190,50 +139,6 @@
 
         # Iterate over test sets.
         for f, testset in enumerate(np.array_split(neuron_indices, n_folds)):
-<<<<<<< HEAD
-
-            # Get indices for train set.
-            testset.sort()  # needed for SpikeData selection.
-            trainset = np.ones_like(neuron_indices, bool)
-            trainset[testset] = False
-
-            # Fit model to training set.
-            model.fit(binned[:, :, trainset], verbose=False, **fit_kw)
-            loss_hists[i, f] = model.loss_hist
-
-            # Apply inverse warping functions to the test set.
-            if data is None:
-                testdata = binned[:, :, testset]
-            else:
-                testdata = data.select_neurons(testset)
-
-            # Evaluate score metric.
-            scores[i, testset] = score_fn(model.transform(testdata), n_bins)
-
-    # Find best scoring models for each knot value.
-    best_models = dict()
-    mean_scores = np.mean(scores, axis=1)
-
-    # Iterate over sampled knots in parameter search.
-    for k in np.unique(knots):
-
-        # Find best scoring model with k knots.
-        idx = np.where(knots == k)[0]
-        i = idx[np.argmax(mean_scores[idx])]
-
-        # Extract regularization strengths for best model.
-        s, w = smoothness[i], warp_reg[i]
-
-        # Instantiate and stroe model.
-        if k == -1:
-            best_models[k] = ShiftWarping(
-                smoothness_reg_scale=s, warp_reg_scale=w)
-        else:
-            best_models[k] = PiecewiseWarping(
-                n_knots=k, smoothness_reg_scale=s, warp_reg_scale=w)
-
-    return scores, knots, smoothness, warp_reg, loss_hists, best_models
-=======
 
             # Get indices for train set.
             testset.sort()  # needed for SpikeData selection.
@@ -271,7 +176,6 @@
             dd.io.save(outfile, results)
 
     return results, best_models
->>>>>>> 0b97827e
 
 
 def heldout_transform(model, binned, data, transformed_neurons=None,
